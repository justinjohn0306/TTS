--- conflicted
+++ resolved
@@ -43,11 +43,7 @@
             else:
                 for punct in punctuations:
                     ph = ph.replace('| |\n', '|'+punct+'| |', 1)
-<<<<<<< HEAD
-    elif float(phonemizer.__version__) > 2.1:
-=======
     elif version.parse(phonemizer.__version__) >= version.parse('2.1'):
->>>>>>> c825b63d
         ph = phonemize(text, separator=seperator, strip=False, njobs=1, backend='espeak', language=language, preserve_punctuation=True)
         # this is a simple fix for phonemizer.
         # https://github.com/bootphon/phonemizer/issues/32
