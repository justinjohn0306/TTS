--- conflicted
+++ resolved
@@ -25,11 +25,8 @@
         tts_speakers_file: str = "",
         vocoder_checkpoint: str = "",
         vocoder_config: str = "",
-<<<<<<< HEAD
         encoder_checkpoint: str = "",
         encoder_config: str = "",
-=======
->>>>>>> 757dfb92
         use_cuda: bool = False,
     ) -> None:
         """General 🐸 TTS interface for inference. It takes a tts and a vocoder
@@ -41,11 +38,8 @@
         If you have certain special characters in your text, you need to handle
         them before providing the text to Synthesizer.
 
-<<<<<<< HEAD
         TODO: set the segmenter based on the source language
 
-=======
->>>>>>> 757dfb92
         Args:
             tts_checkpoint (str): path to the tts model file.
             tts_config_path (str): path to the tts config file.
@@ -83,7 +77,6 @@
 
     @staticmethod
     def _get_segmenter(lang: str):
-<<<<<<< HEAD
         """get the sentence segmenter for the given language.
 
         Args:
@@ -105,19 +98,11 @@
         self.speaker_manager = SpeakerManager(
             encoder_model_path=self.encoder_checkpoint, encoder_config_path=self.encoder_config
         )
-=======
-        return pysbd.Segmenter(language=lang, clean=True)
-
-    def _load_speakers(self, speaker_file: str) -> None:
-        print("Loading speakers ...")
-        self.speaker_manager = SpeakerManager()
->>>>>>> 757dfb92
         self.speaker_manager.load_x_vectors_file(self.tts_config.get("external_speaker_embedding_file", speaker_file))
         self.num_speakers = self.speaker_manager.num_speakers
         self.speaker_embedding_dim = self.speaker_manager.x_vector_dim
 
     def _load_tts(self, tts_checkpoint: str, tts_config_path: str, use_cuda: bool) -> None:
-<<<<<<< HEAD
         """Load the TTS model.
 
         Args:
@@ -125,8 +110,6 @@
             tts_config_path (str): path to the model config file.
             use_cuda (bool): enable/disable CUDA use.
         """
-=======
->>>>>>> 757dfb92
         # pylint: disable=global-statement
 
         global symbols, phonemes
@@ -157,7 +140,6 @@
             self.tts_model.cuda()
 
     def _load_vocoder(self, model_file: str, model_config: str, use_cuda: bool) -> None:
-<<<<<<< HEAD
         """Load the vocoder model.
 
         Args:
@@ -165,8 +147,6 @@
             model_config (str): path to the model config file.
             use_cuda (bool): enable/disable CUDA use.
         """
-=======
->>>>>>> 757dfb92
         self.vocoder_config = load_config(model_config)
         self.vocoder_ap = AudioProcessor(verbose=False, **self.vocoder_config["audio"])
         self.vocoder_model = setup_generator(self.vocoder_config)
@@ -174,7 +154,6 @@
         if use_cuda:
             self.vocoder_model.cuda()
 
-<<<<<<< HEAD
     def split_into_sentences(self, text) -> List[str]:
         """Split give text into sentences.
 
@@ -208,38 +187,22 @@
         Returns:
             List[int]: [description]
         """
-=======
-    def _split_into_sentences(self, text) -> List[str]:
-        return self.seg.segment(text)
-
-    def save_wav(self, wav: List[int], path: str) -> None:
-        wav = np.array(wav)
-        self.ap.save_wav(wav, path, self.output_sample_rate)
-
-    def tts(self, text: str, speaker_idx: str = "", style_wav=None) -> List[int]:
->>>>>>> 757dfb92
         start_time = time.time()
         wavs = []
         sens = self._split_into_sentences(text)
         print(" > Text splitted to sentences.")
         print(sens)
 
-<<<<<<< HEAD
         # get the speaker embedding from the saved x_vectors.
-=======
->>>>>>> 757dfb92
         if speaker_idx and isinstance(speaker_idx, str):
             speaker_embedding = self.speaker_manager.get_x_vectors_by_speaker(speaker_idx)[0]
         else:
             speaker_embedding = None
 
-<<<<<<< HEAD
         # compute a new x_vector from the given clip.
         if speaker_wav is not None:
             speaker_embedding = self.speaker_manager.compute_x_vector_from_clip(speaker_wav)
 
-=======
->>>>>>> 757dfb92
         use_gl = self.vocoder_model is None
 
         for sen in sens:
