# TTS (Work in Progress...)

Here we have pytorch implementation of: 
- Tacotron: [A Fully End-to-End Text-To-Speech Synthesis Model](https://arxiv.org/abs/1703.10135).
- Tacotron2 (TODO): [Natural TTS Synthesis by Conditioning WaveNet on Mel Spectrogram Predictions](https://arxiv.org/pdf/1712.05884.pdf)

At the end, it should be easy to add new models and try different architectures.

You can find [here](https://www.evernote.com/shard/s146/sh/9544e7e9-d372-4610-a7b7-3ddcb63d5dac/d01d33837dab625229dec3cfb4cfb887) a brief note about possible TTS architectures and their comparisons. 

## Requirements
Highly recommended to use [miniconda](https://conda.io/miniconda.html) for easier installation.
  * python 3.6
  * pytorch > 0.2.0
  * TODO

## Data
<<<<<<< HEAD
Currently TTS provides data loaders for
- [LJ Speech](https://keithito.com/LJ-Speech-Dataset/)

## Training the network
To run your own training, you need to define a ```config.json``` file (simple template below) and call with the command.

```train.py --config_path config.json```

If you like to use specific set of GPUs.

```CUDA_VISIBLE_DEVICES="0,1,4" train.py --config_path config.json```

Each run creates an experiment folder with the corresponfing date and time, under the folder you set in ```config.json```. And if there is no checkpoint yet under that folder, it is going to be removed when you press Ctrl+C.

Example ```config.json```:
```
{
  // Data loading parameters
  "num_mels": 80,
  "num_freq": 1024,
  "sample_rate": 20000,
  "frame_length_ms": 50.0,
  "frame_shift_ms": 12.5,
  "preemphasis": 0.97,
  "min_level_db": -100,
  "ref_level_db": 20,
  "hidden_size": 128,
  "embedding_size": 256,
  "text_cleaner": "english_cleaners",

  // Training parameters
  "epochs": 2000,
  "lr": 0.001,
  "lr_patience": 2,  // lr_scheduler.ReduceLROnPlateau().patience
  "lr_decay": 0.5,   // lr_scheduler.ReduceLROnPlateau().factor
  "batch_size": 256,
  "griffinf_lim_iters": 60,
  "power": 1.5,
  "r": 5,            // number of decoder outputs for Tacotron

  // Number of data loader processes
  "num_loader_workers": 8,

  // Experiment logging parameters
  "save_step": 200,
  "data_path": "/path/to/KeithIto/LJSpeech-1.0",
  "output_path": "/path/to/my_experiment",
  "log_dir": "/path/to/my/tensorboard/logs/"
}
```
=======
TODO

## Training the network
TODO
>>>>>>> b33d1ee0
<|MERGE_RESOLUTION|>--- conflicted
+++ resolved
@@ -15,7 +15,6 @@
   * TODO
 
 ## Data
-<<<<<<< HEAD
 Currently TTS provides data loaders for
 - [LJ Speech](https://keithito.com/LJ-Speech-Dataset/)
 
@@ -65,10 +64,4 @@
   "output_path": "/path/to/my_experiment",
   "log_dir": "/path/to/my/tensorboard/logs/"
 }
-```
-=======
-TODO
-
-## Training the network
-TODO
->>>>>>> b33d1ee0
+```