# coding: utf-8
import torch
from torch import nn
from .common_layers import Prenet, Attention


class BatchNormConv1d(nn.Module):
    r"""A wrapper for Conv1d with BatchNorm. It sets the activation
    function between Conv and BatchNorm layers. BatchNorm layer
    is initialized with the TF default values for momentum and eps.

    Args:
        in_channels: size of each input sample
        out_channels: size of each output samples
        kernel_size: kernel size of conv filters
        stride: stride of conv filters
        padding: padding of conv filters
        activation: activation function set b/w Conv1d and BatchNorm

    Shapes:
        - input: batch x dims
        - output: batch x dims
    """

    def __init__(self,
                 in_channels,
                 out_channels,
                 kernel_size,
                 stride,
                 padding,
                 activation=None):

        super(BatchNormConv1d, self).__init__()
        self.padding = padding
        self.padder = nn.ConstantPad1d(padding, 0)
        self.conv1d = nn.Conv1d(
            in_channels,
            out_channels,
            kernel_size=kernel_size,
            stride=stride,
            padding=0,
            bias=False)
        # Following tensorflow's default parameters
        self.bn = nn.BatchNorm1d(out_channels, momentum=0.99, eps=1e-3)
        self.activation = activation
        # self.init_layers()

    def init_layers(self):
        if type(self.activation) == torch.nn.ReLU:
            w_gain = 'relu'
        elif type(self.activation) == torch.nn.Tanh:
            w_gain = 'tanh'
        elif self.activation is None:
            w_gain = 'linear'
        else:
            raise RuntimeError('Unknown activation function')
        torch.nn.init.xavier_uniform_(
            self.conv1d.weight, gain=torch.nn.init.calculate_gain(w_gain))

    def forward(self, x):
        x = self.padder(x)
        x = self.conv1d(x)
        x = self.bn(x)
        if self.activation is not None:
            x = self.activation(x)
        return x


class Highway(nn.Module):
    # TODO: Try GLU layer
    def __init__(self, in_size, out_size):
        super(Highway, self).__init__()
        self.H = nn.Linear(in_size, out_size)
        self.H.bias.data.zero_()
        self.T = nn.Linear(in_size, out_size)
        self.T.bias.data.fill_(-1)
        self.relu = nn.ReLU()
        self.sigmoid = nn.Sigmoid()
        # self.init_layers()

    def init_layers(self):
        torch.nn.init.xavier_uniform_(
            self.H.weight, gain=torch.nn.init.calculate_gain('relu'))
        torch.nn.init.xavier_uniform_(
            self.T.weight, gain=torch.nn.init.calculate_gain('sigmoid'))

    def forward(self, inputs):
        H = self.relu(self.H(inputs))
        T = self.sigmoid(self.T(inputs))
        return H * T + inputs * (1.0 - T)


class CBHG(nn.Module):
    """CBHG module: a recurrent neural network composed of:
        - 1-d convolution banks
        - Highway networks + residual connections
        - Bidirectional gated recurrent units

        Args:
            in_features (int): sample size
            K (int): max filter size in conv bank
            projections (list): conv channel sizes for conv projections
            num_highways (int): number of highways layers

        Shapes:
            - input: batch x time x dim
            - output: batch x time x dim*2
    """

    def __init__(self,
                 in_features,
                 K=16,
                 conv_bank_features=128,
                 conv_projections=[128, 128],
                 highway_features=128,
                 gru_features=128,
                 num_highways=4):
        super(CBHG, self).__init__()
        self.in_features = in_features
        self.conv_bank_features = conv_bank_features
        self.highway_features = highway_features
        self.gru_features = gru_features
        self.conv_projections = conv_projections
        self.relu = nn.ReLU()
        # list of conv1d bank with filter size k=1...K
        # TODO: try dilational layers instead
        self.conv1d_banks = nn.ModuleList([
            BatchNormConv1d(
                in_features,
                conv_bank_features,
                kernel_size=k,
                stride=1,
                padding=[(k - 1) // 2, k // 2],
                activation=self.relu) for k in range(1, K + 1)
        ])
        # max pooling of conv bank, with padding
        # TODO: try average pooling OR larger kernel size
        out_features = [K * conv_bank_features] + conv_projections[:-1]
        activations = [self.relu] * (len(conv_projections) - 1)
        activations += [None]
        # setup conv1d projection layers
        layer_set = []
        for (in_size, out_size, ac) in zip(out_features, conv_projections,
                                           activations):
            layer = BatchNormConv1d(
                in_size,
                out_size,
                kernel_size=3,
                stride=1,
                padding=[1, 1],
                activation=ac)
            layer_set.append(layer)
        self.conv1d_projections = nn.ModuleList(layer_set)
        # setup Highway layers
        if self.highway_features != conv_projections[-1]:
            self.pre_highway = nn.Linear(
                conv_projections[-1], highway_features, bias=False)
        self.highways = nn.ModuleList([
            Highway(highway_features, highway_features)
            for _ in range(num_highways)
        ])
        # bi-directional GPU layer
        self.gru = nn.GRU(
            gru_features,
            gru_features,
            1,
            batch_first=True,
            bidirectional=True)

    def forward(self, inputs):
        # (B, T_in, in_features)
        x = inputs
        # Needed to perform conv1d on time-axis
        # (B, in_features, T_in)
        if x.size(-1) == self.in_features:
            x = x.transpose(1, 2)
        # T = x.size(-1)
        # (B, hid_features*K, T_in)
        # Concat conv1d bank outputs
        outs = []
        for conv1d in self.conv1d_banks:
            out = conv1d(x)
            outs.append(out)
        x = torch.cat(outs, dim=1)
        assert x.size(1) == self.conv_bank_features * len(self.conv1d_banks)
        for conv1d in self.conv1d_projections:
            x = conv1d(x)
        # (B, T_in, hid_feature)
        x = x.transpose(1, 2)
        # Back to the original shape
        x += inputs
        if self.highway_features != self.conv_projections[-1]:
            x = self.pre_highway(x)
        # Residual connection
        # TODO: try residual scaling as in Deep Voice 3
        # TODO: try plain residual layers
        for highway in self.highways:
            x = highway(x)
        # (B, T_in, hid_features*2)
        # TODO: replace GRU with convolution as in Deep Voice 3
        self.gru.flatten_parameters()
        outputs, _ = self.gru(x)
        return outputs


class EncoderCBHG(nn.Module):
    def __init__(self):
        super(EncoderCBHG, self).__init__()
        self.cbhg = CBHG(
            128,
            K=16,
            conv_bank_features=128,
            conv_projections=[128, 128],
            highway_features=128,
            gru_features=128,
            num_highways=4)

    def forward(self, x):
        return self.cbhg(x)


class Encoder(nn.Module):
    r"""Encapsulate Prenet and CBHG modules for encoder"""

    def __init__(self, in_features):
        super(Encoder, self).__init__()
        self.prenet = Prenet(in_features, out_features=[256, 128])
        self.cbhg = EncoderCBHG()

    def forward(self, inputs):
        r"""
        Args:
            inputs (FloatTensor): embedding features

        Shapes:
            - inputs: batch x time x in_features
            - outputs: batch x time x 128*2
        """
        inputs = self.prenet(inputs)
        return self.cbhg(inputs)


class PostCBHG(nn.Module):
    def __init__(self, mel_dim):
        super(PostCBHG, self).__init__()
        self.cbhg = CBHG(
            mel_dim,
            K=8,
            conv_bank_features=128,
            conv_projections=[256, mel_dim],
            highway_features=128,
            gru_features=128,
            num_highways=4)

    def forward(self, x):
        return self.cbhg(x)


class Decoder(nn.Module):
    """Decoder module.

    Args:
        in_features (int): input vector (encoder output) sample size.
        memory_dim (int): memory vector (prev. time-step output) sample size.
        r (int): number of outputs per time step.
        memory_size (int): size of the past window. if <= 0 memory_size = r
        TODO: arguments
    """

    # Pylint gets confused by PyTorch conventions here
    #pylint: disable=attribute-defined-outside-init

    def __init__(self, in_features, memory_dim, r, memory_size, attn_windowing,
                 attn_norm, prenet_type, prenet_dropout, forward_attn,
                 trans_agent, forward_attn_mask, location_attn,
                 separate_stopnet):
        super(Decoder, self).__init__()
        self.r_init = r
        self.r = r
        self.in_features = in_features
        self.max_decoder_steps = 500
        self.use_memory_queue = memory_size > 0
        self.memory_size = memory_size if memory_size > 0 else r
        self.memory_dim = memory_dim
        self.separate_stopnet = separate_stopnet
        self.query_dim = 256
        # memory -> |Prenet| -> processed_memory
        self.prenet = Prenet(
            memory_dim * self.memory_size if self.use_memory_queue else memory_dim,
            prenet_type,
            prenet_dropout,
            out_features=[256, 128])
        # processed_inputs, processed_memory -> |Attention| -> Attention, attention, RNN_State
<<<<<<< HEAD
        # attention_rnn generates queries for the attention mechanism
        self.attention_rnn = nn.GRUCell(in_features + 128, self.query_dim)

        self.attention = Attention(query_dim=self.query_dim,
                                   embedding_dim=in_features,
                                   attention_dim=128,
                                   location_attention=location_attn,
                                   attention_location_n_filters=32,
                                   attention_location_kernel_size=31,
                                   windowing=attn_windowing,
                                   norm=attn_norm,
                                   forward_attn=forward_attn,
                                   trans_agent=trans_agent,
                                   forward_attn_mask=forward_attn_mask)
=======
        self.attention_rnn = nn.GRUCell(in_features + 128, 256)
        self.attention_layer = Attention(
            attention_rnn_dim=256,
            embedding_dim=in_features,
            attention_dim=128,
            location_attention=location_attn,
            attention_location_n_filters=32,
            attention_location_kernel_size=31,
            windowing=attn_windowing,
            norm=attn_norm,
            forward_attn=forward_attn,
            trans_agent=trans_agent,
            forward_attn_mask=forward_attn_mask)
>>>>>>> 5acd9e82
        # (processed_memory | attention context) -> |Linear| -> decoder_RNN_input
        self.project_to_decoder_in = nn.Linear(256 + in_features, 256)
        # decoder_RNN_input -> |RNN| -> RNN_state
        self.decoder_rnns = nn.ModuleList(
            [nn.GRUCell(256, 256) for _ in range(2)])
        # RNN_state -> |Linear| -> mel_spec
        self.proj_to_mel = nn.Linear(256, memory_dim * self.r_init)
        # learn init values instead of zero init.
        self.stopnet = StopNet(256 + memory_dim * self.r_init)

    def _set_r(self, new_r):
        self.r = new_r

    def _reshape_memory(self, memory):
        """
        Reshape the spectrograms for given 'r'
        """
        B = memory.shape[0]
        # Grouping multiple frames if necessary
        if memory.size(-1) == self.memory_dim:
            memory = memory.contiguous()
            memory = memory.view(B, memory.size(1) // self.r, -1)
        # Time first (T_decoder, B, memory_dim)
        memory = memory.transpose(0, 1)
        return memory

    def _init_states(self, inputs):
        """
        Initialization of decoder states
        """
        B = inputs.size(0)
        T = inputs.size(1)
        # go frame as zeros matrix
        if self.use_memory_queue:
            self.memory_input = torch.zeros(B, self.memory_dim * self.memory_size, device=inputs.device)
        else:
            self.memory_input = torch.zeros(B, self.memory_dim, device=inputs.device)
        # decoder states
<<<<<<< HEAD
        self.query = self.attention_rnn_init(
            inputs.data.new_zeros(B).long())
=======
        self.attention_rnn_hidden = torch.zeros(B, 256, device=inputs.device)
>>>>>>> 5acd9e82
        self.decoder_rnn_hiddens = [
            torch.zeros(B, 256, device=inputs.device)
            for idx in range(len(self.decoder_rnns))
        ]
        self.context_vec = inputs.data.new(B, self.in_features).zero_()
        # cache attention inputs
        self.processed_inputs = self.attention.inputs_layer(inputs)

    def _parse_outputs(self, outputs, attentions, stop_tokens):
        # Back to batch first
        attentions = torch.stack(attentions).transpose(0, 1)
        outputs = torch.stack(outputs).transpose(0, 1).contiguous()
        stop_tokens = torch.stack(stop_tokens).transpose(0, 1).squeeze(-1)
        return outputs, attentions, stop_tokens

    def decode(self, inputs, mask=None):
        # Prenet
        processed_memory = self.prenet(self.memory_input)
<<<<<<< HEAD

        # Attention
        self.query = self.attention_rnn(torch.cat((processed_memory, self.context_vec), -1), self.query)
        self.context_vec = self.attention(self.query, inputs, self.processed_inputs, mask)

        # Concat query and attention context vector
=======
        # Attention RNN
        self.attention_rnn_hidden = self.attention_rnn(
            torch.cat((processed_memory, self.current_context_vec), -1),
            self.attention_rnn_hidden)
        self.current_context_vec = self.attention_layer(
            self.attention_rnn_hidden, inputs, self.processed_inputs, mask)
        # Concat RNN output and attention context vector
>>>>>>> 5acd9e82
        decoder_input = self.project_to_decoder_in(
            torch.cat((self.query, self.context_vec), -1))

        # Pass through the decoder RNNs
        for idx in range(len(self.decoder_rnns)):
            self.decoder_rnn_hiddens[idx] = self.decoder_rnns[idx](
                decoder_input, self.decoder_rnn_hiddens[idx])
            # Residual connection
            decoder_input = self.decoder_rnn_hiddens[idx] + decoder_input
        decoder_output = decoder_input

        # predict mel vectors from decoder vectors
        output = self.proj_to_mel(decoder_output)
<<<<<<< HEAD
        output = torch.sigmoid(output)

=======
        # output = torch.sigmoid(output)
>>>>>>> 5acd9e82
        # predict stop token
        stopnet_input = torch.cat([decoder_output, output], -1)
        if self.separate_stopnet:
            stop_token = self.stopnet(stopnet_input.detach())
        else:
            stop_token = self.stopnet(stopnet_input)
<<<<<<< HEAD
        return output, stop_token, self.attention.attention_weights
=======
        output = output[:, : self.r * self.memory_dim]
        return output, stop_token, self.attention_layer.attention_weights
>>>>>>> 5acd9e82

    def _update_memory_input(self, new_memory):
        if self.use_memory_queue:
            if self.memory_size > self.r:
                # memory queue size is larger than number of frames per decoder iter
                self.memory_input = torch.cat([
                    new_memory, self.memory_input[:, :(self.memory_size - self.r) * self.memory_dim].clone()
                ],
                                            dim=-1)
            else:
                # memory queue size smaller than number of frames per decoder iter
                self.memory_input = new_memory[:, :self.memory_size * self.memory_dim]
        else:
            # use only the last frame prediction
            self.memory_input = new_memory[:, :self.memory_dim]

    def forward(self, inputs, memory, mask):
        """
        Args:
            inputs: Encoder outputs.
            memory: Decoder memory (autoregression. If None (at eval-time),
              decoder outputs are used as decoder inputs. If None, it uses the last
              output as the input.
            mask: Attention mask for sequence padding.

        Shapes:
            - inputs: batch x time x encoder_out_dim
            - memory: batch x #mel_specs x mel_spec_dim
        """
        # Run greedy decoding if memory is None
        memory = self._reshape_memory(memory)
        outputs = []
        attentions = []
        stop_tokens = []
        t = 0
        self._init_states(inputs)
        self.attention.init_states(inputs)
        while len(outputs) < memory.size(0):
            if t > 0:
                new_memory = memory[t - 1]
                self._update_memory_input(new_memory)
            output, stop_token, attention = self.decode(inputs, mask)
            outputs += [output]
            attentions += [attention]
            stop_tokens += [stop_token]
            t += 1

        return self._parse_outputs(outputs, attentions, stop_tokens)

    def inference(self, inputs):
        """
        Args:
            inputs: Encoder outputs.

        Shapes:
            - inputs: batch x time x encoder_out_dim
        """
        outputs = []
        attentions = []
        stop_tokens = []
        t = 0
        self._init_states(inputs)
        self.attention.init_win_idx()
        self.attention.init_states(inputs)
        while True:
            if t > 0:
                new_memory = outputs[-1]
                self._update_memory_input(new_memory)
            output, stop_token, attention = self.decode(inputs, None)
            stop_token = torch.sigmoid(stop_token.data)
            outputs += [output]
            attentions += [attention]
            stop_tokens += [stop_token]
            t += 1
            if t > inputs.shape[1] / 4 and (stop_token > 0.6
                                            or attention[:, -1].item() > 0.6):
                break
            elif t > self.max_decoder_steps:
                print("   | > Decoder stopped with 'max_decoder_steps")
                break
        return self._parse_outputs(outputs, attentions, stop_tokens)


class StopNet(nn.Module):
    r"""
    Args:
        in_features (int): feature dimension of input.
    """

    def __init__(self, in_features):
        super(StopNet, self).__init__()
        self.dropout = nn.Dropout(0.1)
        self.linear = nn.Linear(in_features, 1)
        torch.nn.init.xavier_uniform_(
            self.linear.weight, gain=torch.nn.init.calculate_gain('linear'))

    def forward(self, inputs):
        outputs = self.dropout(inputs)
        outputs = self.linear(outputs)
        return outputs<|MERGE_RESOLUTION|>--- conflicted
+++ resolved
@@ -291,7 +291,6 @@
             prenet_dropout,
             out_features=[256, 128])
         # processed_inputs, processed_memory -> |Attention| -> Attention, attention, RNN_State
-<<<<<<< HEAD
         # attention_rnn generates queries for the attention mechanism
         self.attention_rnn = nn.GRUCell(in_features + 128, self.query_dim)
 
@@ -306,21 +305,6 @@
                                    forward_attn=forward_attn,
                                    trans_agent=trans_agent,
                                    forward_attn_mask=forward_attn_mask)
-=======
-        self.attention_rnn = nn.GRUCell(in_features + 128, 256)
-        self.attention_layer = Attention(
-            attention_rnn_dim=256,
-            embedding_dim=in_features,
-            attention_dim=128,
-            location_attention=location_attn,
-            attention_location_n_filters=32,
-            attention_location_kernel_size=31,
-            windowing=attn_windowing,
-            norm=attn_norm,
-            forward_attn=forward_attn,
-            trans_agent=trans_agent,
-            forward_attn_mask=forward_attn_mask)
->>>>>>> 5acd9e82
         # (processed_memory | attention context) -> |Linear| -> decoder_RNN_input
         self.project_to_decoder_in = nn.Linear(256 + in_features, 256)
         # decoder_RNN_input -> |RNN| -> RNN_state
@@ -359,12 +343,7 @@
         else:
             self.memory_input = torch.zeros(B, self.memory_dim, device=inputs.device)
         # decoder states
-<<<<<<< HEAD
-        self.query = self.attention_rnn_init(
-            inputs.data.new_zeros(B).long())
-=======
         self.attention_rnn_hidden = torch.zeros(B, 256, device=inputs.device)
->>>>>>> 5acd9e82
         self.decoder_rnn_hiddens = [
             torch.zeros(B, 256, device=inputs.device)
             for idx in range(len(self.decoder_rnns))
@@ -383,22 +362,13 @@
     def decode(self, inputs, mask=None):
         # Prenet
         processed_memory = self.prenet(self.memory_input)
-<<<<<<< HEAD
-
-        # Attention
-        self.query = self.attention_rnn(torch.cat((processed_memory, self.context_vec), -1), self.query)
-        self.context_vec = self.attention(self.query, inputs, self.processed_inputs, mask)
-
-        # Concat query and attention context vector
-=======
         # Attention RNN
         self.attention_rnn_hidden = self.attention_rnn(
             torch.cat((processed_memory, self.current_context_vec), -1),
             self.attention_rnn_hidden)
-        self.current_context_vec = self.attention_layer(
+        self.context_vec = self.attention_layer(
             self.attention_rnn_hidden, inputs, self.processed_inputs, mask)
         # Concat RNN output and attention context vector
->>>>>>> 5acd9e82
         decoder_input = self.project_to_decoder_in(
             torch.cat((self.query, self.context_vec), -1))
 
@@ -412,24 +382,15 @@
 
         # predict mel vectors from decoder vectors
         output = self.proj_to_mel(decoder_output)
-<<<<<<< HEAD
-        output = torch.sigmoid(output)
-
-=======
         # output = torch.sigmoid(output)
->>>>>>> 5acd9e82
         # predict stop token
         stopnet_input = torch.cat([decoder_output, output], -1)
         if self.separate_stopnet:
             stop_token = self.stopnet(stopnet_input.detach())
         else:
             stop_token = self.stopnet(stopnet_input)
-<<<<<<< HEAD
-        return output, stop_token, self.attention.attention_weights
-=======
         output = output[:, : self.r * self.memory_dim]
         return output, stop_token, self.attention_layer.attention_weights
->>>>>>> 5acd9e82
 
     def _update_memory_input(self, new_memory):
         if self.use_memory_queue:
